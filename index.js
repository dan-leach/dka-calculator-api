/**
 * @module DKA_Calculator_API The DKA Calculator API application setup and routing.
 *
 * @description This Express server provides various API endpoints including the main calculate route, and the secondary update and sodium-osmo routes.
 *
 * @requires express
 * @requires cors - To prevent CORS block
 * @requires body-parser - Library to parse request body from JSON
 * @requires crypto - Library to perform hashing
 * @requires express-validator - Library to perform validation
 * @requires ./modules/validate - Rules for validating requests
 * @requires ./modules/handleError - Error logging and notifications
 */

const express = require("express");
var cors = require("cors");
const bodyParser = require("body-parser");
const crypto = require("crypto");
const { matchedData } = require("express-validator");
const {
  validateRequest,
  updateRules,
  calculateRules,
  sodiumOsmoRules,
} = require("./modules/validate");
const { handleError } = require("./modules/handleError");
const app = express();
app.use(cors());
app.use(bodyParser.json());

//required to get the client IP address as server behind proxy
app.set("trust proxy", 3);

/**
 * Rehashes the patient hash with salt.
 * @param {string} patientHash - The original patient hash.
 * @returns {string} - The rehashed patient hash.
 */
const rehashPatientHash = (patientHash) =>
  crypto
    .createHash("sha256")
    .update(patientHash + process.env.salt)
    .digest("hex");

/**
 * @route GET /
 * @summary Redirects users to the main website.
 *
 * @description This route handles any GET requests made to the API root. Instead of providing an API response,
 * it advises users to visit the main website. The response includes HTML content with a clickable link to the website.
 * This is useful for guiding users who may be accessing the API directly in a browser.
 *
 * @returns {string} 200 - HTML content that redirects the user to an external website.
 */
app.get("/", (req, res) => {
  res.send(
    "Please go to <a href='https://dka-calculator.co.uk/'>https://dka-calculator.co.uk</a> instead."
  );
});

/**
 * @route GET /config
 * @summary Provides the configuration settings to the client.
 *
 * @description This route sends the contents of the server's config file to the client as a JSON response after
 * adding the version data from environment variables. The config file contains various settings that the client
 * might need, such as API endpoints or feature flags.
 *
 * @returns {Object} 200 - JSON object containing the server's configuration.
 */
app.get("/config", (req, res) => {
  try {
    const config = require("./config.json");
    config.organisations.bsped.icpVersion = process.env.icpVersion;
    config.api.version = process.env.apiVersion;
    config.client.version = process.env.clientVersion;
<<<<<<< HEAD
=======
    config.lastUpdated = process.env.lastUpdated;
>>>>>>> e9d40983
    res.json(config);
  } catch (error) {
    handleError(
      error,
      500,
      "/config",
      "Failed to load configuration file",
      res
    );
  }
});

/**
 * Primary route for calculating variables and creating new episode entries in the database.
 *
 * @route POST /calculate
 * @summary Processes a calculation request with various checks and inserts a new entry into the database.
 *
 * @description This endpoint receives a POST request with validated patient and episode data, performs necessary
 * calculations, checks data against predefined rules, and saves it in the database. The endpoint:
 * - Validates the request data using `calculateRules` and `validateRequest` middlewares.
 * - Checks if the patient's weight is within limits or if an override is allowed.
 * - Calculates derived values based on input data and checks for errors.
 * - Hashes sensitive patient data and retrieves IMD (Index of Multiple Deprivation) decile data based on postcode.
 * - Generates a unique audit ID and stores the calculated data in the database.
 *
 * @requires ./modules/calculateVariables - Module for calculating variables.
 * @requires ./modules/generateAuditID - Module for generating unique audit IDs.
 * @requires ./modules/insertData - Module for database insertion of calculation data.
 * @requires ./modules/getImdDecile - Module to retrieve IMD decile based on patient postcode.
 * @requires ./modules/checkWeightWithinLimit - Module to verify if patient weight is within limits.
 * @requires ./modules/encrypt - Module for encrypting calculated data before storage.
 *
 * @param {object} req - The request object, with validated data and IP address.
 * @param {object} req.body - Contains patient data fields.
 * @param {object} res - The response object to send calculation details or errors.
 *
 * @returns {object} 200 - JSON object with `auditID` and calculated `variables`.
 * @returns {object} 400 - JSON object with errors if validation or calculation checks fail.
 * @returns {object} 500 - JSON object with error message if a server error occurs.
 */
app.post("/calculate", calculateRules, validateRequest, async (req, res) => {
  try {
    const { calculateVariables } = require("./modules/calculateVariables");
    const { generateAuditID } = require("./modules/generateAuditID");
    const { insertCalculateData } = require("./modules/insertData");
    const { getImdDecile } = require("./modules/getImdDecile");
    const {
      checkWeightWithinLimit,
    } = require("./modules/checkWeightWithinLimit");
    const { encrypt } = require("./modules/encrypt");

    //get the validated data
    const data = matchedData(req);

    //check the weight is within limits or override is true
    const check = checkWeightWithinLimit(data);
    try {
      if (!check.pass) {
        throw new Error(check.error);
      }
    } catch (error) {
      handleError(
        error,
        400,
        "/calculate",
        "Check weight within limit failed",
        res
      );
    }

    //limit decimal age to 2 decimal places after checkWeighWithinLimit
    data.patientAge = data.patientAge.toFixed(2);

    //get the IP address of the client request
    const clientIP = req.ip;

    //perform the calculations and check for errors
    const calculations = calculateVariables(data);
    try {
      if (calculations.errors.length) {
        throw new Error(calculations.errors.join(", "));
      }
    } catch (error) {
      handleError(
        error,
        400,
        "/calculate",
        "Failed to perform calculations",
        res
      );
    }

    //set undefined optional values to null
    data.bicarbonate = data.bicarbonate || null;
    data.glucose = data.glucose || null;
    data.ketones = data.ketones || null;

    //perform the 2nd stage hashing with salt
    const patientHash = data.patientHash
      ? rehashPatientHash(data.patientHash)
      : null;

    //get the imdDecile from the postcode
    const imdDecile = data.patientPostcode
      ? await getImdDecile(data.patientPostcode)
      : null;

    //generate a new unique auditID
    const auditID = await generateAuditID();

    //encrypt the data
    const encryptedData = encrypt({
      protocolStartDatetime: data.protocolStartDatetime,
      patientAge: data.patientAge,
      patientSex: data.patientSex,
      pH: data.pH,
      weight: data.weight,
      calculations: calculations,
      bicarbonate: data.bicarbonate,
      glucose: data.glucose,
      ketones: data.ketones,
      weightLimitOverride: data.weightLimitOverride,
      use2SD: data.use2SD,
      shockPresent: data.shockPresent,
      insulinRate: data.insulinRate,
      preExistingDiabetes: data.preExistingDiabetes,
      insulinDeliveryMethod: data.insulinDeliveryMethod,
      ethnicGroup: data.ethnicGroup,
      ethnicSubgroup: data.ethnicSubgroup,
      preventableFactors: data.preventableFactors,
      imdDecile: imdDecile,
    });

    //insert the data into the database
    await insertCalculateData(
      data,
      encryptedData,
      auditID,
      patientHash,
      clientIP
    );

    //respond to the client with the auditID and the calculations
    res.json({
      auditID,
      calculations,
    });
  } catch (error) {
    handleError(
      error,
      500,
      "/calculate",
      "Failed to perform calculations",
      res,
      [
        "episodeType: " + req.body.episodeType,
        req.body.centre + " (" + req.body.region + ")",
        "clientDatetime: " + req.body.clientDatetime,
        req.ip,
      ]
    );
  }
});

/**
 * Route for decrypting previously stored data.
 *
 * @route GET /decrypt
 * @summary Decrypts stored data based on a provided decrypt ID.
 *
 * @description This endpoint receives a GET request with a `decryptID` query parameter.
 * It uses the decryption module to process the request and return a success response.
 *
 * @requires ./modules/decrypt - Module for decrypting stored data.
 *
 * @param {object} req - The request object containing query parameters.
 * @param {string} req.query.decryptID - The ID of the encrypted data to be decrypted.
 * @param {object} res - The response object to send the decryption status.
 *
 * @returns {object} 200 - JSON object confirming decryption was attempted.
 * @returns {object} 500 - JSON object with error message if decryption fails.
 */
app.get("/decrypt", async (req, res) => {
  try {
    const { decrypt } = require("./modules/decrypt");

    decrypt(req.query.decryptID);

    res.json("Decrypt run");
  } catch (error) {
    handleError(error, 500, "/decrypt", "Failed to decrypt", res);
  }
});

/**
 * @route POST /update
 * @summary Updates episode data with validated fields and verifies patient identity through audit ID and hash matching.
 *
 * @description This endpoint receives a POST request to update patient episode data in the database, with validation
 * of patient identity and additional checks:
 * - Validates request data with `updateRules` and `validateRequest`.
 * - Confirms if the audit ID exists in the database and logs failed attempts if not.
 * - Verifies the patient's NHS number and date of birth through hash matching.
 * - Constructs a cerebral oedema object if applicable and stores the updated data.
 *
 * @requires ./modules/insertData - Module to insert or update data in the database.
 * @requires ./modules/updateCheck - Module to check and retrieve patient data based on audit ID.
 * @requires ./modules/encrypt - Module for encrypting calculated data before storage.
 *
 * @param {object} req - The request object, with validated update data.
 * @param {object} req.body - Contains patient data fields, including audit ID and patient hash.
 * @param {object} res - The response object for sending update results or error messages.
 *
 * @returns {string} 200 - Success message confirming the update.
 * @returns {string} 404 - Error message if audit ID is not found in the database.
 * @returns {string} 406 - Error message if the episode was created without providing an NHS number.
 * @returns {string} 401 - Error message if submitted patient hash does not match the stored patient hash.
 * @returns {object} 500 - Error message if a server error occurs.
 */
app.post("/update", updateRules, validateRequest, async (req, res) => {
  try {
    const { insertUpdateData } = require("./modules/insertData");
    const { updateCheck } = require("./modules/updateCheck");
    const { encrypt } = require("./modules/encrypt");

    //get the submitted data that passed validation
    const data = matchedData(req);

    //get the patientHash in the database for given audit ID to check correct patient
    const check = await updateCheck(data.auditID);

    //check the updateCheck found a record
    try {
      if (!check) {
        throw new Error(`Audit ID [${data.auditID}] not found in database`);
      }
    } catch (error) {
      handleError(error, 401, "/update", "Failed to perform update", res);
      return false;
    }

    //check the episode has a patientHash
    if (!check.patientHash) {
      res
        .status(406)
        .json(
          `The episode matching the audit ID [${data.auditID}] was created without providing an NHS number. Retrospective audit data updates are therefore not accepted.`
        );
      return;
    }

    //perform the second step hash before checking patientHash matches
    const patientHash = rehashPatientHash(data.patientHash);

    //check the submitted patientHash matches the database patient hash
    if (check.patientHash != patientHash) {
      res
        .status(401)
        .json(
          `Patient NHS number or date of birth do not match for episode with audit ID: ${data.auditID}`
        );
      const logEntry = `Failed update attempt (Hash non-matching) on auditID: ${
        data.auditID
      }, IP: ${req.ip}, Time: ${new Date().toISOString()}\n`;
      const fs = require("fs");
      fs.appendFileSync("./private/update_failed_attempts.txt", logEntry);
      return;
    }

    //get the IP address of the client request
    const clientIP = req.ip;

    const encryptedData = encrypt({
      protocolStartDatetime: data.protocolEndDatetime,
      preExistingDiabetes: data.preExistingDiabetes,
      preventableFactors: data.preventableFactors,
      cerebralOedema: {
        concern: data.cerebralOedemaConcern,
        imaging: data.cerebralOedemaImaging,
        treatment: data.cerebralOedemaTreatment,
      },
    });

    //update the database with new data
    await insertUpdateData(data, encryptedData, clientIP);

    res.json("Audit data update complete");
  } catch (error) {
    handleError(error, 500, "/update", "Failed to perform update", res);
  }
});

/**
 * @route POST /sodium-osmo
 * @summary Calculates and stores sodium and osmolality metrics for patient data.
 *
 * @description This endpoint receives a POST request with sodium and glucose levels, performs calculations,
 * and updates the database with the computed values:
 * - Validates the request data with `sodiumOsmoRules` and `validateRequest`.
 * - Computes corrected sodium and effective osmolality using `calculateCorrectedSodium` and `calculateEffectiveOsmolality`.
 * - Stores the results in the database along with the client IP.
 * - Returns the calculated values to the client.
 *
 * @requires ./modules/sodiumOsmo - Module for corrected sodium and effective osmolality calculations.
 * @requires ./modules/insertData - Module to insert calculated data into the database.
 *
 * @param {object} req - The request object, with validated data.
 * @param {object} req.body - Contains patient data fields including sodium and glucose levels.
 * @param {object} res - The response object to send calculation results or errors.
 *
 * @returns {object} 200 - JSON object with calculated `correctedSodium` and `effectiveOsmolality`.
 * @returns {object} 500 - JSON object with error message if a server error occurs.
 */
app.post("/sodium-osmo", sodiumOsmoRules, validateRequest, async (req, res) => {
  try {
    const {
      calculateCorrectedSodium,
      calculateEffectiveOsmolality,
    } = require("./modules/sodiumOsmo");
    const { insertSodiumOsmoData } = require("./modules/insertData");

    const data = matchedData(req);

    //get the IP address of the client request
    const clientIP = req.ip;

    //perform the calculations
    const calculations = {
      correctedSodium: calculateCorrectedSodium(data.sodium, data.glucose),
      effectiveOsmolality: calculateEffectiveOsmolality(
        data.sodium,
        data.glucose
      ),
    };

    //update the database with new data
    await insertSodiumOsmoData(data, calculations, clientIP);

    //return the calculations to the client
    res.status(200).json(calculations);
  } catch (error) {
    handleError(
      error,
      500,
      "/sodium-osmo",
      "Failed to perform calculations",
      res
    );
  }
});

/**
 * @route USE *
 * @summary Handles incorrect or undefined API routes.
 *
 * @description This middleware is used as a catch-all for undefined routes, returning a 500 status code and an error message indicating that the API route is incorrect.
 * This is useful for guiding clients when they access a non-existent route.
 *
 * @returns {Object} 500 - JSON object containing an error message.
 */
app.use("*", (req, res) => {
  res.status(400).json("Incorrect API route");
});

/**
 * @function listen
 * @summary Starts the Express server.
 *
 * @description This function starts the Express server on the specified port (3000).
 * Once the server is running, it listens for incoming requests and logs a message to the console indicating the server's status.
 *
 * @param {number} 3000 - The port number the server listens on.
 *
 * @returns {void}
 */
app.listen(3000, () => {
  console.log("Server is running on port 3000");
});<|MERGE_RESOLUTION|>--- conflicted
+++ resolved
@@ -74,10 +74,7 @@
     config.organisations.bsped.icpVersion = process.env.icpVersion;
     config.api.version = process.env.apiVersion;
     config.client.version = process.env.clientVersion;
-<<<<<<< HEAD
-=======
     config.lastUpdated = process.env.lastUpdated;
->>>>>>> e9d40983
     res.json(config);
   } catch (error) {
     handleError(
